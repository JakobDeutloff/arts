--- conflicted
+++ resolved
@@ -71,14 +71,9 @@
     # select/define agendas
     # =============================================================================
 
-<<<<<<< HEAD
     ws.LegacyContinuaInit()
-    ws.execute_controlfile("general/planet_earth.arts")
-=======
-    ws.execute_controlfile("general/continua.arts")
     ws.PlanetSet(option="Earth")
     ws.isotopologue_ratiosInitFromBuiltin()
->>>>>>> 9a55330a
 
     # cosmic background radiation
     ws.iy_space_agendaSet( option="CosmicBackground" )
